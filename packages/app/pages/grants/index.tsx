import { useState } from 'react';
import { useEffect } from 'react';
import { useWeb3React } from '@web3-react/core';
<<<<<<< HEAD
=======
import Sidebar from '../../containers/Grants/Sidebar/Sidebar';
import GrantRound from 'containers/Grants/GrantRound';
>>>>>>> 752bca52
import { Web3Provider } from '@ethersproject/providers';
import { connectors } from '../../containers/Web3/connectors';
import { Contract } from '@ethersproject/contracts';
import GrantRegistryAbi from '../../abis/GrantRegistry.json';
import BeneficiaryRegistryAbi from '../../abis/BeneficiaryRegistry.json';
import beneficiaryFixture from '../../fixtures/beneficiaries.json';
import activeElections from '../../fixtures/activeElections.json';
import closedElections from '../../fixtures/closedElections.json';
import createGrantRounds from 'utils/createGrantRounds';
import ElectionSection from 'containers/GrantElections/ElectionSection';
import createElectionName from 'utils/createElectionName';
import getBeneficiariesForElection from 'utils/getBeneficiariesForElection';
import Navbar from 'components/Navbar';

interface GrantElection {
  id: string;
  startTime: string;
  endTime: string;
  grantTerm: number;
  grantShareType: string;
  awardeesCount: number;
  awardees: string[];
  description: string;
  active: boolean;
}

export interface IGrantRoundFilter {
  active: boolean;
  closed: boolean;
}

export interface IVote {
  address: string;
  votes: number;
}

export interface IElectionVotes {
  votes: IVote[];
}

export default function GrantOverview() {
  const context = useWeb3React<Web3Provider>();
  const {
    connector,
    library,
    chainId,
    account,
    activate,
    deactivate,
    active,
    error,
  } = context;
  const [maxVotes, setMaxVotes] = useState<number>(0);
  const [votes, setVotes] = useState<any[]>([]);
  const [activeGrantElections, setActiveGrantElections] = useState<
    GrantElection[]
  >([]);
  const [closedGrantElections, setClosedGrantElections] = useState<
    GrantElection[]
  >([]);
  const [beneficiaries, setBeneficiaries] = useState([]);
  const [grantRegistry, setGrantRegistry] = useState<Contract>();
  const [beneficiaryRegistry, setBeneficiaryRegistry] = useState<Contract>();
  const [activeGrantRound, scrollToGrantRound] = useState<string>();
  const [grantRoundFilter, setGrantRoundFilter] = useState<IGrantRoundFilter>({
    active: true,
    closed: true,
  });

  useEffect(() => {
    //Get Demo Data
    setActiveGrantElections(
      activeElections.map((election) => ({
        ...election,
        id: `active-${election.grantTerm}-${election.startTime}`,
        active: true,
      })),
    );
    setClosedGrantElections(
      closedElections.map((election) => ({
        ...election,
        id: `closed-${election.grantTerm}-${election.startTime}`,
        active: false,
      })),
    );
    setBeneficiaries(beneficiaryFixture);
    setMaxVotes(550);
    const tempVotes = [[], [], []];
    activeElections.forEach(
      (election) =>
        (tempVotes[election.grantTerm] = election.awardees.map((awardee) => ({
          address: awardee,
          votes: 0,
        }))),
    );
    setVotes(tempVotes);
  }, []);

  useEffect(() => {
    if (!active) {
      activate(connectors.Network);
      if (library?.connection?.url === 'metamask' && chainId === 31337) {
        //TODO get pop -> to tell the user to either lock them or buy some
        //TODO get locked pop -> to vote or tell the user to lock pop
        //TODO swap the contract provider to signer so the user can vote
        grantRegistry.connect(library.getSigner());
      }
    }
  }, [active]);

  useEffect(() => {
    if (!library) {
      return;
    }
<<<<<<< HEAD
    setGrantRegistry(
      new Contract(
        process.env.NEXT_PUBLIC_GRANT_REGISTRY_ADDRESS,
        GrantRegistryAbi.abi,
        library,
      ),
    );
    setBeneficiaryRegistry(
      new Contract(
        process.env.NEXT_PUBLIC_BENEFICIARY_REGISTRY_ADDRESS,
        BeneficiaryRegistryAbi.abi,
        library,
      ),
    );
=======
    //Infura cant connect to the local network which is why we can instantiate the contracts only with metamask
    if (library?.connection?.url === 'metamask' && chainId === 31337) {
      setGrantRegistry(
        //TODO swap the hardhat addresses with the mainnet
        new Contract(
          process.env.ADDR_GRANT_REGISTRY,
          GrantRegistryAbi.abi,
          library,
        ),
      );
      setBeneficiaryRegistry(
        //TODO swap the hardhat addresses with the mainnet
        new Contract(
          process.env.ADDR_BENEFICIARY_REGISTRY,
          BeneficiaryRegistryAbi.abi,
          library,
        ),
      );
    }
>>>>>>> 752bca52
  }, [library]);

  useEffect(() => {
    if (!grantRoundFilter.active && !grantRoundFilter.closed) {
      setGrantRoundFilter({ active: true, closed: true });
    }
  }, [grantRoundFilter]);

  useEffect(() => {
    if (!grantRegistry && !beneficiaryRegistry) {
      return;
    }
    //DEMOING Contracts
    grantRegistry.getActiveGrant(1).then((activeGrant) => {
      console.log(activeGrant[0].toNumber());
      setClosedGrantElections([
        {
          startTime: String(activeGrant[0].toNumber()),
          endTime: String(activeGrant[1].toNumber()),
          id: `closed-1-${activeGrant[0].toNumber() * 1000}`,
          grantTerm: 1,
          grantShareType: activeGrant[3],
          awardees: [''],
          awardeesCount: activeGrant[4],
          description: 'A description that will later be pulled from IPFS',
          active: false,
        },
      ]);
    });
    grantRegistry.getActiveAwardees(1).then((activeAwardees) =>
      setClosedGrantElections((prevState) => [
        ...prevState.filter((election) => election.grantTerm !== 1),
        {
          ...prevState.find((election) => election.grantTerm === 1),
          awardees: activeAwardees,
        },
      ]),
    );
  }, [grantRegistry, beneficiaryRegistry]);

  useEffect(() => {
    if (!beneficiaryRegistry) {
      return;
    }
    //Go through each election and call the function per beneficiary
    beneficiaryRegistry
      .getBeneficiary('0x22f5413C075Ccd56D575A54763831C4c27A37Bdb')
      .then((res) => console.log('beneficiary ipfs-hash', res));
  }, [activeGrantElections, closedGrantElections]);

  function connectWallet() {
    activate(connectors.Injected);
  }

  function submitVotes() {
    console.log('SUBMIT VOTES');
    console.log(
      votes.map((election) =>
        election.map((awardee) => [awardee.address, awardee.votes]),
      ),
    );
    console.log('__________________');
  }

  function assignVotes(grantTerm: number, vote: IVote): void {
    console.log('grantTerm', grantTerm);
    console.log('vote', vote);
    const votesCopy = [...votes];
    const updatedElection = [
      ...votesCopy[grantTerm].filter(
        (awardee) => awardee.address !== vote.address,
      ),
      vote,
    ];
    votesCopy.splice(grantTerm, 1, updatedElection);
    setVotes(votesCopy);
  }

  return (
    <div className="w-full">
      <Navbar />
      {[...activeGrantElections, ...closedGrantElections]
        .filter(
          (election) =>
            (election.active && grantRoundFilter.active) ||
            (!election.active && grantRoundFilter.closed),
        )
        .sort(
          (election1, election2) =>
            Number(election2.startTime) - Number(election1.startTime),
        )
        .map((election) => (
          <ElectionSection
            key={election.id}
            id={election.id}
            title={createElectionName(election)}
            description={election.description}
            grantTerm={election.grantTerm}
            isActiveElection={election.active}
            beneficiaries={getBeneficiariesForElection(
              beneficiaries,
              election.awardees,
            )}
            maxVotes={maxVotes}
            votes={election.active ? votes[election.grantTerm] : null}
            grantRounds={createGrantRounds(activeElections, closedElections)}
            isWalletConnected={library?.connection?.url === 'metamask'}
            grantRoundFilter={grantRoundFilter}
            assignVotes={assignVotes}
            connectWallet={connectWallet}
            submitVotes={submitVotes}
            scrollToGrantRound={scrollToGrantRound}
            setGrantRoundFilter={setGrantRoundFilter}
            scrollToMe={election.id === activeGrantRound}
            quadratic={false}
          />
        ))}
    </div>
  );
}<|MERGE_RESOLUTION|>--- conflicted
+++ resolved
@@ -1,11 +1,6 @@
 import { useState } from 'react';
 import { useEffect } from 'react';
 import { useWeb3React } from '@web3-react/core';
-<<<<<<< HEAD
-=======
-import Sidebar from '../../containers/Grants/Sidebar/Sidebar';
-import GrantRound from 'containers/Grants/GrantRound';
->>>>>>> 752bca52
 import { Web3Provider } from '@ethersproject/providers';
 import { connectors } from '../../containers/Web3/connectors';
 import { Contract } from '@ethersproject/contracts';
@@ -107,7 +102,7 @@
   useEffect(() => {
     if (!active) {
       activate(connectors.Network);
-      if (library?.connection?.url === 'metamask' && chainId === 31337) {
+      if (library?.connection?.url === 'metamask') {
         //TODO get pop -> to tell the user to either lock them or buy some
         //TODO get locked pop -> to vote or tell the user to lock pop
         //TODO swap the contract provider to signer so the user can vote
@@ -120,26 +115,7 @@
     if (!library) {
       return;
     }
-<<<<<<< HEAD
-    setGrantRegistry(
-      new Contract(
-        process.env.NEXT_PUBLIC_GRANT_REGISTRY_ADDRESS,
-        GrantRegistryAbi.abi,
-        library,
-      ),
-    );
-    setBeneficiaryRegistry(
-      new Contract(
-        process.env.NEXT_PUBLIC_BENEFICIARY_REGISTRY_ADDRESS,
-        BeneficiaryRegistryAbi.abi,
-        library,
-      ),
-    );
-=======
-    //Infura cant connect to the local network which is why we can instantiate the contracts only with metamask
-    if (library?.connection?.url === 'metamask' && chainId === 31337) {
       setGrantRegistry(
-        //TODO swap the hardhat addresses with the mainnet
         new Contract(
           process.env.ADDR_GRANT_REGISTRY,
           GrantRegistryAbi.abi,
@@ -147,15 +123,12 @@
         ),
       );
       setBeneficiaryRegistry(
-        //TODO swap the hardhat addresses with the mainnet
         new Contract(
           process.env.ADDR_BENEFICIARY_REGISTRY,
           BeneficiaryRegistryAbi.abi,
           library,
         ),
       );
-    }
->>>>>>> 752bca52
   }, [library]);
 
   useEffect(() => {
