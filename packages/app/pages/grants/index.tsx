import { useState } from 'react';
import { useEffect } from 'react';
import { useWeb3React } from '@web3-react/core';
import { Web3Provider } from '@ethersproject/providers';
import { connectors } from '../../containers/Web3/connectors';
import { Contract } from '@ethersproject/contracts';
import GrantRegistryAbi from '../../abis/GrantRegistry.json';
import BeneficiaryRegistryAbi from '../../abis/BeneficiaryRegistry.json';
<<<<<<< HEAD
import Staking from '../../../contracts/artifacts/contracts/Staking.sol/Staking.json';
import MockPop from '../../../contracts/artifacts/contracts/mocks/MockERC20.sol/MockERC20.json';
=======
import GrantElectionsAbi from '../../abis/GrantElections.json';
>>>>>>> d1cdf41f
import beneficiaryFixture from '../../fixtures/beneficiaries.json';
import activeElections from '../../fixtures/activeElections.json';
import closedElections from '../../fixtures/closedElections.json';
import createGrantRounds from 'utils/createGrantRounds';
import ElectionSection from 'containers/GrantElections/ElectionSection';
import createElectionName from 'utils/createElectionName';
import getBeneficiariesForElection from 'utils/getBeneficiariesForElection';
<<<<<<< HEAD
import Navbar from 'components/Navbar';
import { utils } from 'ethers';
=======
import {ethers} from 'ethers';
import Modal from '../../containers/modal';

const GRANT_TERM = { MONTH: 0, QUARTER: 1, YEAR: 2 };
>>>>>>> d1cdf41f

interface GrantElection {
  id: string;
  startTime: string;
  endTime: string;
  grantTerm: number;
  grantShareType: string;
  awardeesCount: number;
  awardees: string[];
  description: string;
  active: boolean;
}

export interface IGrantRoundFilter {
  active: boolean;
  closed: boolean;
}

export interface IVote {
  address: string;
  votes: number;
}

export interface IElectionVotes {
  votes: IVote[];
}

export default function GrantOverview() {
  const context = useWeb3React<Web3Provider>();
  const {
    connector,
    library,
    chainId,
    account,
    activate,
    deactivate,
    active,
    error,
  } = context;
  const [maxVotes, setMaxVotes] = useState<number>(0);
  const [votes, setVotes] = useState<any[]>([]);
  const [activeGrantElections, setActiveGrantElections] = useState<
    GrantElection[]
  >([]);
  const [closedGrantElections, setClosedGrantElections] = useState<
    GrantElection[]
  >([]);
  const [beneficiaries, setBeneficiaries] = useState([]);
  const [grantRegistry, setGrantRegistry] = useState<Contract>();
  const [grantElection, setGrantElection] = useState<Contract>();
  const [registered, setRegistered] = useState<boolean>(false);
  const [electionsSignedUpFor, setElectionsSignedUpFor] = useState<boolean[]>([false, false, false]);
  const [beneficiaryRegistry, setBeneficiaryRegistry] = useState<Contract>();
  const [stakingContract, setStakingContract] = useState<Contract>();
  const [popContract, setPopContract] = useState<Contract>();
  const [activeGrantRound, scrollToGrantRound] = useState<string>();
  const [beneficiaryExists, setBeneficiaryExists] = useState<boolean>(false);
  const [grantRoundFilter, setGrantRoundFilter] = useState<IGrantRoundFilter>({
    active: true,
    closed: true,
  });

  useEffect(() => {
    //Get Demo Data
    setActiveGrantElections(
      activeElections.map((election) => ({
        ...election,
        id: `active-${election.grantTerm}-${election.startTime}`,
        active: true,
      })),
    );
    setClosedGrantElections(
      closedElections.map((election) => ({
        ...election,
        id: `closed-${election.grantTerm}-${election.startTime}`,
        active: false,
      })),
    );
    setBeneficiaries(beneficiaryFixture);
    setMaxVotes(550);
    const tempVotes = [[], [], []];
    activeElections.forEach(
      (election) =>
        (tempVotes[election.grantTerm] = election.awardees.map((awardee) => ({
          address: awardee,
          votes: 0,
        }))),
    );
    setVotes(tempVotes);
  }, []);

  useEffect(() => {
    if (!active) {
      activate(connectors.Network);
<<<<<<< HEAD
    }
    if (library?.connection?.url === 'metamask') {
      setStakingContract(
        new Contract(
          process.env.ADDR_STAKING,
          Staking.abi,
          library.getSigner(),
        ),
      );
      setPopContract(
        new Contract(process.env.ADDR_POP, MockPop.abi, library.getSigner()),
      );
=======
      if (library?.connection?.url === 'metamask') {
        //TODO get pop -> to tell the user to either lock them or buy some
        //TODO get locked pop -> to vote or tell the user to lock pop
        //TODO swap the contract provider to signer so the user can vote
        //grantRegistry.connect(library.getSigner());
      }
>>>>>>> d1cdf41f
    }
  }, [active]);

  useEffect(() => {
    // Call to see if user has already registered for election
    if (grantElection) {
      let connected = grantElection.connect(library.getSigner());
      connected._isEligibleBeneficiary(account, GRANT_TERM.MONTH)
        .then(res => {
          console.log(res);
          connected._isEligibleBeneficiary(account, GRANT_TERM.QUARTER)
            .then(resQuarter => {
              console.log(resQuarter);
              connected._isEligibleBeneficiary(account, GRANT_TERM.YEAR)
                .then(resYear => {
                  console.log([res, resQuarter, resYear], 'haha');
                  setElectionsSignedUpFor([res, resQuarter, resYear]);
                })
            })
        })
    }
  }, [grantElection])

  useEffect(() => {
    // call to see if we are an eligible beneficiary
    if (beneficiaryRegistry) {
      let connected = beneficiaryRegistry.connect(library.getSigner());
      connected.beneficiaryExists(account)
        .then(response => setBeneficiaryExists(response))
        .catch(err => console.log(err, 'beneficiary doesnt exist'));
    }
  }, [beneficiaryRegistry])


  function registerForElection(grant_term) {
    // Register for selected election
     let connected = grantElection.connect(library.getSigner());
     connected.registerForElection(account, grant_term)
      .then(res => {
        setRegistered(true);
        let newElectionSignedUpForArray = electionsSignedUpFor;
        newElectionSignedUpForArray[grant_term] = true;
        setElectionsSignedUpFor(newElectionSignedUpForArray);
      })
      .catch(err => {
        console.log(err);
        setRegistered(false);
      })
  }

  function makeUserEligibleBeneficiary() {
    // make user an eligible beneficiary for testing purposes
    if (beneficiaryRegistry) {
      beneficiaryRegistry.connect(library.getSigner()).addBeneficiary(
        account,
        ethers.utils.formatBytes32String('Beneficiary Amir new')
      )
      .then(res => {
        console.log(res, 'res');
        setRegistered(true);
        setBeneficiaryExists(true);
      })
      .catch(err => console.log(err, 'err'));
    }
  }

  useEffect(() => {
    if (!library) {
      return;
    }
<<<<<<< HEAD
    setGrantRegistry(
      new Contract(
        process.env.ADDR_GRANT_REGISTRY,
        GrantRegistryAbi.abi,
        library,
      ),
    );
    setBeneficiaryRegistry(
      new Contract(
        process.env.ADDR_BENEFICIARY_REGISTRY,
        BeneficiaryRegistryAbi.abi,
        library,
      ),
    );
=======
    //Infura cant connect to the local network which is why we can instantiate the contracts only with metamask
    if (library?.connection?.url === 'metamask') {
      setGrantRegistry(
        //TODO swap the hardhat addresses with the mainnet
        new Contract(
          process.env.ADDR_GRANT_REGISTRY,
          GrantRegistryAbi.abi,
          library,
        ),
      );
      setBeneficiaryRegistry(
        //TODO swap the hardhat addresses with the mainnet
        new Contract(
          process.env.ADDR_BENEFICIARY_REGISTRY,
          BeneficiaryRegistryAbi.abi,
          library,
        ),
      );

      setGrantElection(
        new Contract(
          process.env.ADDR_GRANT_ELECTIONS,
          GrantElectionsAbi.abi,
          library,
        )
      )
    }
>>>>>>> d1cdf41f
  }, [library]);


  useEffect(() => {
    if (!active) {
      return;
    }
    popContract
      .balanceOf(account)
      .then((res) => console.log('POP Balance: ', res));
  }, [popContract]);

  useEffect(() => {
    if (!active) {
      return;
    }
    stakingContract.getVoiceCredits(account).then((res) => {
      console.log('Voice Credits: ', utils.formatEther(res));
      setMaxVotes(Number(utils.formatEther(res)));
    });
  }, [stakingContract]);

  useEffect(() => {
    if (!grantRoundFilter.active && !grantRoundFilter.closed) {
      setGrantRoundFilter({ active: true, closed: true });
    }
  }, [grantRoundFilter]);

  useEffect(() => {
    if (!grantRegistry && !beneficiaryRegistry) {
      return;
    }
    //DEMOING Contracts
    const rinkebyClosedElection = [];
    grantRegistry.getActiveGrant(1).then((activeGrant) => {
      rinkebyClosedElection.push({
        startTime: String(activeGrant[0].toNumber()),
        endTime: String(activeGrant[1].toNumber()),
        id: `closed-1-${activeGrant[0].toNumber() * 1000}`,
        grantTerm: 1,
        grantShareType: activeGrant[3],
        awardees: [''],
        awardeesCount: activeGrant[4],
        description: 'A description that will later be pulled from IPFS',
        active: false,
      });
    });
    grantRegistry.getActiveAwardees(1).then((activeAwardees) => {
      rinkebyClosedElection[0]['awardees'] = activeAwardees;
      setClosedGrantElections(rinkebyClosedElection);
    });
  }, [grantRegistry, beneficiaryRegistry]);

  useEffect(() => {
    if (!beneficiaryRegistry) {
      return;
    }
    //Go through each election and call the function per beneficiary
    beneficiaryRegistry
      .getBeneficiary('0x22f5413C075Ccd56D575A54763831C4c27A37Bdb')
      .then((res) => console.log('beneficiary ipfs-hash', res));
  }, [activeGrantElections, closedGrantElections]);

  function connectWallet() {
    activate(connectors.Injected);
  }

  function submitVotes() {
    console.log('SUBMIT VOTES');
    console.log(
      votes.map((election) =>
        election.map((awardee) => [awardee.address, awardee.votes]),
      ),
    );
    console.log('__________________');
  }

  function assignVotes(grantTerm: number, vote: IVote): void {
    const votesCopy = [...votes];
    const updatedElection = [
      ...votesCopy[grantTerm].filter(
        (awardee) => awardee.address !== vote.address,
      ),
      vote,
    ];
    votesCopy.splice(grantTerm, 1, updatedElection);
    setVotes(votesCopy);
  }

  function registeredModal() {
    return (
        <Modal visible={registered === true ? 'visible' : 'invisible'}>
            <p>You have successfully registered for this grant election</p>
            <div className="button-modal-holder">
              <button onClick={() => setRegistered(false)} className="button-1">Done</button>
            </div>
          </Modal>
      )
  }

  return (
    <div className="w-full">
<<<<<<< HEAD
      <Navbar />
      <div className="w-10/12 mx-auto">
        {[...activeGrantElections, ...closedGrantElections]
          .filter(
            (election) =>
              (election.active && grantRoundFilter.active) ||
              (!election.active && grantRoundFilter.closed),
          )
          .sort(
            (election1, election2) =>
              Number(election2.startTime) - Number(election1.startTime),
          )
          .map((election) => (
            <ElectionSection
              key={election.id}
              id={election.id}
              title={createElectionName(election)}
              description={election.description}
              grantTerm={election.grantTerm}
              isActiveElection={election.active}
              beneficiaries={getBeneficiariesForElection(
                beneficiaries,
                election.awardees,
              )}
              maxVotes={maxVotes}
              votes={election.active ? votes[election.grantTerm] : null}
              grantRounds={createGrantRounds(activeElections, closedElections)}
              isWalletConnected={library?.connection?.url === 'metamask'}
              grantRoundFilter={grantRoundFilter}
              assignVotes={assignVotes}
              connectWallet={connectWallet}
              submitVotes={submitVotes}
              scrollToGrantRound={scrollToGrantRound}
              setGrantRoundFilter={setGrantRoundFilter}
              scrollToMe={election.id === activeGrantRound}
              quadratic={false}
            />
          ))}
      </div>
=======
      {registeredModal()}
      <header className="w-full h-10 bg-white mb-8">
              <button onClick={makeUserEligibleBeneficiary}>Set user as eligible beneficiary</button>

      </header>
      {[...activeGrantElections, ...closedGrantElections]
        .filter(
          (election) =>
            (election.active && grantRoundFilter.active) ||
            (!election.active && grantRoundFilter.closed),
        )
        .sort(
          (election1, election2) =>
            Number(election2.startTime) - Number(election1.startTime),
        )
        .map((election) => (
          <ElectionSection
            key={election.id}
            id={election.id}
            title={createElectionName(election)}
            description={election.description}
            grantTerm={election.grantTerm}
            isActiveElection={election.active}
            beneficiaries={getBeneficiariesForElection(
              beneficiaries,
              election.awardees,
            )}
            maxVotes={maxVotes}
            votes={election.active ? votes[election.grantTerm] : null}
            grantRounds={createGrantRounds(activeElections, closedElections)}
            isWalletConnected={library?.connection?.url === 'metamask'}
            grantRoundFilter={grantRoundFilter}
            assignVotes={assignVotes}
            connectWallet={connectWallet}
            submitVotes={submitVotes}
            scrollToGrantRound={scrollToGrantRound}
            setGrantRoundFilter={setGrantRoundFilter}
            scrollToMe={election.id === activeGrantRound}
            quadratic={false}
            userIsEligibleBeneficiary={beneficiaryExists}
            registerForElection={registerForElection}
            alreadyRegistered={electionsSignedUpFor[election.grantTerm]}
          />
        ))}
>>>>>>> d1cdf41f
    </div>
  );
}<|MERGE_RESOLUTION|>--- conflicted
+++ resolved
@@ -6,12 +6,9 @@
 import { Contract } from '@ethersproject/contracts';
 import GrantRegistryAbi from '../../abis/GrantRegistry.json';
 import BeneficiaryRegistryAbi from '../../abis/BeneficiaryRegistry.json';
-<<<<<<< HEAD
 import Staking from '../../../contracts/artifacts/contracts/Staking.sol/Staking.json';
 import MockPop from '../../../contracts/artifacts/contracts/mocks/MockERC20.sol/MockERC20.json';
-=======
 import GrantElectionsAbi from '../../abis/GrantElections.json';
->>>>>>> d1cdf41f
 import beneficiaryFixture from '../../fixtures/beneficiaries.json';
 import activeElections from '../../fixtures/activeElections.json';
 import closedElections from '../../fixtures/closedElections.json';
@@ -19,15 +16,11 @@
 import ElectionSection from 'containers/GrantElections/ElectionSection';
 import createElectionName from 'utils/createElectionName';
 import getBeneficiariesForElection from 'utils/getBeneficiariesForElection';
-<<<<<<< HEAD
-import Navbar from 'components/Navbar';
 import { utils } from 'ethers';
-=======
 import {ethers} from 'ethers';
 import Modal from '../../containers/modal';
 
 const GRANT_TERM = { MONTH: 0, QUARTER: 1, YEAR: 2 };
->>>>>>> d1cdf41f
 
 interface GrantElection {
   id: string;
@@ -122,7 +115,6 @@
   useEffect(() => {
     if (!active) {
       activate(connectors.Network);
-<<<<<<< HEAD
     }
     if (library?.connection?.url === 'metamask') {
       setStakingContract(
@@ -135,14 +127,6 @@
       setPopContract(
         new Contract(process.env.ADDR_POP, MockPop.abi, library.getSigner()),
       );
-=======
-      if (library?.connection?.url === 'metamask') {
-        //TODO get pop -> to tell the user to either lock them or buy some
-        //TODO get locked pop -> to vote or tell the user to lock pop
-        //TODO swap the contract provider to signer so the user can vote
-        //grantRegistry.connect(library.getSigner());
-      }
->>>>>>> d1cdf41f
     }
   }, [active]);
 
@@ -213,22 +197,6 @@
     if (!library) {
       return;
     }
-<<<<<<< HEAD
-    setGrantRegistry(
-      new Contract(
-        process.env.ADDR_GRANT_REGISTRY,
-        GrantRegistryAbi.abi,
-        library,
-      ),
-    );
-    setBeneficiaryRegistry(
-      new Contract(
-        process.env.ADDR_BENEFICIARY_REGISTRY,
-        BeneficiaryRegistryAbi.abi,
-        library,
-      ),
-    );
-=======
     //Infura cant connect to the local network which is why we can instantiate the contracts only with metamask
     if (library?.connection?.url === 'metamask') {
       setGrantRegistry(
@@ -256,7 +224,6 @@
         )
       )
     }
->>>>>>> d1cdf41f
   }, [library]);
 
 
@@ -359,47 +326,6 @@
 
   return (
     <div className="w-full">
-<<<<<<< HEAD
-      <Navbar />
-      <div className="w-10/12 mx-auto">
-        {[...activeGrantElections, ...closedGrantElections]
-          .filter(
-            (election) =>
-              (election.active && grantRoundFilter.active) ||
-              (!election.active && grantRoundFilter.closed),
-          )
-          .sort(
-            (election1, election2) =>
-              Number(election2.startTime) - Number(election1.startTime),
-          )
-          .map((election) => (
-            <ElectionSection
-              key={election.id}
-              id={election.id}
-              title={createElectionName(election)}
-              description={election.description}
-              grantTerm={election.grantTerm}
-              isActiveElection={election.active}
-              beneficiaries={getBeneficiariesForElection(
-                beneficiaries,
-                election.awardees,
-              )}
-              maxVotes={maxVotes}
-              votes={election.active ? votes[election.grantTerm] : null}
-              grantRounds={createGrantRounds(activeElections, closedElections)}
-              isWalletConnected={library?.connection?.url === 'metamask'}
-              grantRoundFilter={grantRoundFilter}
-              assignVotes={assignVotes}
-              connectWallet={connectWallet}
-              submitVotes={submitVotes}
-              scrollToGrantRound={scrollToGrantRound}
-              setGrantRoundFilter={setGrantRoundFilter}
-              scrollToMe={election.id === activeGrantRound}
-              quadratic={false}
-            />
-          ))}
-      </div>
-=======
       {registeredModal()}
       <header className="w-full h-10 bg-white mb-8">
               <button onClick={makeUserEligibleBeneficiary}>Set user as eligible beneficiary</button>
@@ -444,7 +370,6 @@
             alreadyRegistered={electionsSignedUpFor[election.grantTerm]}
           />
         ))}
->>>>>>> d1cdf41f
     </div>
   );
 }