--- conflicted
+++ resolved
@@ -4,11 +4,8 @@
 import { Check, Lock } from 'react-feather';
 import calculateRemainingVotes from 'utils/calculateRemainingVotes';
 import BeneficiaryCard from './BeneficiaryCard';
-<<<<<<< HEAD
 import { RegisterButton, RegisterHolder} from '../../../../packages/ui/src/components/grantPage';
-=======
 import beneficiariesHashMap from '../../fixtures/beneficiaries.json';
->>>>>>> 1436b32c
 
 interface IGrantRound {
   id: number;
@@ -85,12 +82,8 @@
            '🔒' 
           )}
         </div>
-<<<<<<< HEAD
-        <h2 className="text-3xl font-bold text-white mr-10">{title}</h2>
+        <h2 className="text-3xl font-bold">🏆 {title}</h2>
         {isActiveElection && returnButtons()}
-=======
-        <h2 className="text-3xl font-bold">🏆 {title}</h2>
->>>>>>> 1436b32c
       </span>
       <p className="w-10/12">{description}</p>
       <div className="w-full flex flex-row flex-wrap items-center mt-4">
