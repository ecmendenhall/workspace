--- conflicted
+++ resolved
@@ -18,19 +18,10 @@
   isActiveElection: boolean;
   connectWallet: () => void;
   submitVotes: () => void;
-<<<<<<< HEAD
-  scrollToGrantRound: (grantAddress: string) => void;
-  minimal?: Boolean;
-}
-
-export interface IGrantRoundFilter {
-  active: boolean;
-  closed: boolean;
-=======
   scrollToGrantRound: (grantId: string) => void;
   grantRoundFilter: IGrantRoundFilter;
   setGrantRoundFilter: Dispatch<IGrantRoundFilter>;
->>>>>>> f1b24a12
+  minimal?: boolean;
 }
 
 export default function Sidebar({
@@ -43,12 +34,9 @@
   connectWallet,
   submitVotes,
   scrollToGrantRound,
-<<<<<<< HEAD
   minimal,
-=======
   grantRoundFilter,
   setGrantRoundFilter,
->>>>>>> f1b24a12
 }: ISideBar): JSX.Element {
   const [grantYears, setGrantYears] = useState<number[]>([]);
 
@@ -62,7 +50,6 @@
     setGrantYears(years);
   }, []);
 
-<<<<<<< HEAD
   return minimal ? (
     <div className="w-8/12">
       <VoteCounter remainingVotes={remainingVotes} maxVotes={maxVotes} />
@@ -74,16 +61,6 @@
       />
     </div>
   ) : (
-    <div className="w-8/12">
-      <VoteCounter remainingVotes={remainingVotes} maxVotes={maxVotes} />
-      <ActionButton
-        hasLockedPop={maxVotes > 0}
-        isWalletConnected={isWalletConnected}
-        connectWallet={connectWallet}
-        submitVotes={submitVotes}
-      />
-=======
-  return (
     <div className="w-8/12 mx-auto">
       {isActiveElection && (
         <>
@@ -99,7 +76,6 @@
           />
         </>
       )}
->>>>>>> f1b24a12
       <ul className="mt-4">
         {grantYears?.map((grantYear, i) => (
           <YearSpoiler
