<<<<<<< HEAD
const GRANT_TERM = { MONTH: 0, QUARTER: 1, YEAR: 2 };
=======
// import { parseEther } from "@ethersproject/units";
// import { ethers } from "hardhat";
const { parseEther } = require("ethers/lib/utils");

const GRANT_TERM = { MONTH: 0, QUARTER: 1, YEAR: 2 }
>>>>>>> 752bca52
// This script creates two beneficiaries and one quarterly grant that they are both eligible for. Run this
// Run this instead of the normal deploy.js script
async function main() {
  // We get the contract to deploy
  const accounts = await ethers.getSigners();
  const deployer = accounts[0].address;
  console.log("deployer", deployer);
  const BeneficiaryRegistry = await ethers.getContractFactory(
    "BeneficiaryRegistry"
  );
  const beneficiaryRegistry = await BeneficiaryRegistry.deploy(); //issue without address?
  const BeneficiaryRegistercontract = await beneficiaryRegistry.deployed();

<<<<<<< HEAD
  let firstBeneficiaryAddress = "0x22f5413C075Ccd56D575A54763831C4c27A37Bdb";
  let secondBeneficiaryAddress = "0x849664E1F06693103c4852c232034Ae7A8C42736";
  await BeneficiaryRegistercontract.addBeneficiary(
    firstBeneficiaryAddress,
    ethers.utils.formatBytes32String("Beneficiary Amir")
  )
    .then((response) => console.log(response))
    .catch((err) => console.log(err));

  await BeneficiaryRegistercontract.addBeneficiary(
    secondBeneficiaryAddress,
    ethers.utils.formatBytes32String("Beneficiary Leon")
  )
    .then((response) => console.log(response))
    .catch((err) => console.log(err));

  const beneficiaryExists = await BeneficiaryRegistercontract.beneficiaryExists(
    firstBeneficiaryAddress
  );
  console.log("beneficiary exists:", beneficiaryExists);
=======
  let firstBeneficiaryAddress = accounts[1].address;
  let secondBeneficiaryAddress = accounts[2].address;

  // async function addBeneficiary() {
      await BeneficiaryRegistercontract.addBeneficiary(
        firstBeneficiaryAddress,
        ethers.utils.formatBytes32String('Beneficiary Amir')
      ).then(response => console.log(response)).catch(err => console.log(err));

      await BeneficiaryRegistercontract.addBeneficiary(
        secondBeneficiaryAddress,
        ethers.utils.formatBytes32String('Beneficiary Leon')
      ).then(response => console.log(response)).catch(err => console.log(err));

      const beneficiaryExists = await BeneficiaryRegistercontract.beneficiaryExists(firstBeneficiaryAddress);
      console.log('beneficiary exists:', beneficiaryExists);
  // }
  // addBeneficiary();

  // async function addGrant() {
    const GrantRegistry = await ethers.getContractFactory("GrantRegistry");
    const grantRegistry = await GrantRegistry.deploy(beneficiaryRegistry.address);
    const GrantRegistryContract = await grantRegistry.deployed();

    await GrantRegistryContract.createGrant(
      GRANT_TERM.QUARTER,
      [firstBeneficiaryAddress, secondBeneficiaryAddress],
      [1,2]
    )
  // }
  // addGrant()
>>>>>>> 752bca52


<<<<<<< HEAD
  await GrantRegistryContract.createGrant(
    GRANT_TERM.QUARTER,
    [firstBeneficiaryAddress, secondBeneficiaryAddress],
    [1, 2]
  );

  const activeAwardees = await GrantRegistryContract.getActiveAwardees(
    GRANT_TERM.QUARTER
  );
  console.log("active awardees: ", activeAwardees);
=======
  

  const activeAwardees =await GrantRegistryContract.getActiveAwardees(GRANT_TERM.QUARTER);
>>>>>>> 752bca52

  const MockERC20 = await ethers.getContractFactory('MockERC20');
  this.mockPop = await MockERC20.deploy('TestPOP', 'TPOP');
  await this.mockPop.mint(deployer, 10); //deployer has 10 ethers worth of pop

  const Staking = await ethers.getContractFactory('Staking');
  this.stakingContract = await Staking.deploy(this.mockPop.address);
  await this.stakingContract.deployed();

  console.log('active awardees: ', activeAwardees);
  console.log("MOCKPOP deployed to:", this.mockPop.address);
  console.log("StakingContract deployed to:", this.stakingContract.address);
  console.log("BeneficiaryRegistry deployed to:", beneficiaryRegistry.address);
  console.log("GrantRegistry deployed to:", grantRegistry.address);

  return {
    beneficiaryRegistryAddress: beneficiaryRegistry.address,
    grantRegistryAddress: grantRegistry.address,
  };
}

main()
  .then(() => process.exit(0))
  .catch((error) => {
    console.error(error);
    process.exit(1);
  });<|MERGE_RESOLUTION|>--- conflicted
+++ resolved
@@ -1,12 +1,6 @@
-<<<<<<< HEAD
-const GRANT_TERM = { MONTH: 0, QUARTER: 1, YEAR: 2 };
-=======
-// import { parseEther } from "@ethersproject/units";
-// import { ethers } from "hardhat";
 const { parseEther } = require("ethers/lib/utils");
 
 const GRANT_TERM = { MONTH: 0, QUARTER: 1, YEAR: 2 }
->>>>>>> 752bca52
 // This script creates two beneficiaries and one quarterly grant that they are both eligible for. Run this
 // Run this instead of the normal deploy.js script
 async function main() {
@@ -20,32 +14,9 @@
   const beneficiaryRegistry = await BeneficiaryRegistry.deploy(); //issue without address?
   const BeneficiaryRegistercontract = await beneficiaryRegistry.deployed();
 
-<<<<<<< HEAD
-  let firstBeneficiaryAddress = "0x22f5413C075Ccd56D575A54763831C4c27A37Bdb";
-  let secondBeneficiaryAddress = "0x849664E1F06693103c4852c232034Ae7A8C42736";
-  await BeneficiaryRegistercontract.addBeneficiary(
-    firstBeneficiaryAddress,
-    ethers.utils.formatBytes32String("Beneficiary Amir")
-  )
-    .then((response) => console.log(response))
-    .catch((err) => console.log(err));
-
-  await BeneficiaryRegistercontract.addBeneficiary(
-    secondBeneficiaryAddress,
-    ethers.utils.formatBytes32String("Beneficiary Leon")
-  )
-    .then((response) => console.log(response))
-    .catch((err) => console.log(err));
-
-  const beneficiaryExists = await BeneficiaryRegistercontract.beneficiaryExists(
-    firstBeneficiaryAddress
-  );
-  console.log("beneficiary exists:", beneficiaryExists);
-=======
   let firstBeneficiaryAddress = accounts[1].address;
   let secondBeneficiaryAddress = accounts[2].address;
 
-  // async function addBeneficiary() {
       await BeneficiaryRegistercontract.addBeneficiary(
         firstBeneficiaryAddress,
         ethers.utils.formatBytes32String('Beneficiary Amir')
@@ -58,10 +29,7 @@
 
       const beneficiaryExists = await BeneficiaryRegistercontract.beneficiaryExists(firstBeneficiaryAddress);
       console.log('beneficiary exists:', beneficiaryExists);
-  // }
-  // addBeneficiary();
 
-  // async function addGrant() {
     const GrantRegistry = await ethers.getContractFactory("GrantRegistry");
     const grantRegistry = await GrantRegistry.deploy(beneficiaryRegistry.address);
     const GrantRegistryContract = await grantRegistry.deployed();
@@ -71,31 +39,15 @@
       [firstBeneficiaryAddress, secondBeneficiaryAddress],
       [1,2]
     )
-  // }
-  // addGrant()
->>>>>>> 752bca52
-
-
-<<<<<<< HEAD
-  await GrantRegistryContract.createGrant(
-    GRANT_TERM.QUARTER,
-    [firstBeneficiaryAddress, secondBeneficiaryAddress],
-    [1, 2]
-  );
 
   const activeAwardees = await GrantRegistryContract.getActiveAwardees(
     GRANT_TERM.QUARTER
   );
   console.log("active awardees: ", activeAwardees);
-=======
-  
-
-  const activeAwardees =await GrantRegistryContract.getActiveAwardees(GRANT_TERM.QUARTER);
->>>>>>> 752bca52
 
   const MockERC20 = await ethers.getContractFactory('MockERC20');
   this.mockPop = await MockERC20.deploy('TestPOP', 'TPOP');
-  await this.mockPop.mint(deployer, 10); //deployer has 10 ethers worth of pop
+  await this.mockPop.mint(deployer, parseEther('1000')); //deployer has 1000 ethers worth of pop
 
   const Staking = await ethers.getContractFactory('Staking');
   this.stakingContract = await Staking.deploy(this.mockPop.address);
