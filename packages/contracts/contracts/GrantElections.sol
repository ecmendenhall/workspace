--- conflicted
+++ resolved
@@ -171,7 +171,6 @@
     return elections[uint8(_term)].registeredBeneficiariesList;
   }
 
-<<<<<<< HEAD
   function toggleRegistrationBondRequirement(ElectionTerm _term)
     external
     onlyGovernance
@@ -180,7 +179,8 @@
       uint8(_term)
     ]
       .registrationBondRequired;
-=======
+  }
+
   function getCurrentRanking(ElectionTerm _term)
     external
     view
@@ -192,7 +192,6 @@
       _ranking[i] = electionRanking[_term][i];
     }
     return _ranking;
->>>>>>> 432d5f7d
   }
 
   /**
