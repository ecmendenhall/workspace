--- conflicted
+++ resolved
@@ -11,9 +11,6 @@
 
 describe("GrantElections", function () {
   before(async function () {
-<<<<<<< HEAD
-    [owner, nonOwner, beneficiary, beneficiary2, governance,] = await ethers.getSigners();
-=======
     [
       owner,
       nonOwner,
@@ -30,7 +27,6 @@
       voter6,
       governance,
     ] = await ethers.getSigners();
->>>>>>> cfdf426e
 
     MockERC20 = await ethers.getContractFactory("MockERC20");
     this.mockPop = await MockERC20.deploy("TestPOP", "TPOP");
@@ -390,13 +386,10 @@
       ethers.provider.send("evm_increaseTime", [7 * 86400]);
       ethers.provider.send("evm_mine");
 
-<<<<<<< HEAD
       await this.mockPop
         .connect(beneficiary)
         .approve(this.contract.address, registrationBondMonth);
-=======
-      await this.mockPop.connect(beneficiary).approve(this.contract.address, registrationBondMonth);
->>>>>>> cfdf426e
+
       await this.mockStaking.mock.getVoiceCredits.returns(10);
       await this.mockBeneficiaryRegistry.mock.beneficiaryExists.returns(true);
       await this.contract
